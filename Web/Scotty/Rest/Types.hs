--- conflicted
+++ resolved
@@ -132,18 +132,13 @@
   , serviceAvailable     :: RestM Bool
   , allowMissingPost     :: RestM Bool
   , multipleChoices      :: RestM Representation
-<<<<<<< HEAD
   , resourceMoved        :: RestM Moved
-=======
-  , movedPermanently     :: RestM Moved
-  , movedTemporarily     :: RestM Moved
   -- | Returns a list of header names that should be included in a given response's /Vary/ header.
   -- The standard content negotiation headers (/Accept/, /Accept-Encoding/, /Accept-Charset/,
   -- /Accept-Language/) do not need to be specified here as they will be added automatically when
   -- e.g.  several content types are provided.
   --
   -- Default: @[]@
->>>>>>> 84f039ba
   , variances            :: RestM [TL.Text]
   }
 
